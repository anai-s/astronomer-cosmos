import inspect
from pathlib import Path
from unittest.mock import MagicMock, patch

import pkg_resources
import pytest
from airflow.utils.context import Context
from pendulum import datetime

try:
    from cosmos.operators.gcp_cloud_run_job import (
        DbtBuildGcpCloudRunJobOperator,
        DbtCloneGcpCloudRunJobOperator,
        DbtGcpCloudRunJobBaseOperator,
        DbtLSGcpCloudRunJobOperator,
        DbtRunGcpCloudRunJobOperator,
        DbtRunOperationGcpCloudRunJobOperator,
        DbtSeedGcpCloudRunJobOperator,
        DbtSnapshotGcpCloudRunJobOperator,
        DbtSourceGcpCloudRunJobOperator,
        DbtTestGcpCloudRunJobOperator,
    )

    class ConcreteDbtGcpCloudRunJobOperator(DbtGcpCloudRunJobBaseOperator):
        base_cmd = ["cmd"]

except (ImportError, AttributeError):
    DbtGcpCloudRunJobBaseOperator = None


BASE_KWARGS = {
    "task_id": "my-task",
    "project_id": "my-gcp-project-id",
    "region": "europe-west1",
    "job_name": "my-fantastic-dbt-job",
    "environment_variables": {"FOO": "BAR", "OTHER_FOO": "OTHER_BAR"},
    "project_dir": "my/dir",
    "vars": {
        "start_time": "{{ data_interval_start.strftime('%Y%m%d%H%M%S') }}",
        "end_time": "{{ data_interval_end.strftime('%Y%m%d%H%M%S') }}",
    },
    "no_version_check": True,
}


def skip_on_empty_operator(test_func):
    """
    Skip the test if DbtGcpCloudRunJob operators couldn't be imported.
    It is required as some tests don't rely on those operators and in this case we need to avoid throwing an exception.
    """
    return pytest.mark.skipif(
        DbtGcpCloudRunJobBaseOperator is None, reason="DbtGcpCloudRunJobBaseOperator could not be imported"
    )(test_func)


def test_overrides_missing():
    """
    The overrides parameter needed to pass the dbt command was added in apache-airflow-providers-google==10.11.0.
    We need to check if the parameter is actually present in required version.
    """
    required_version = "10.11.0"
    package_name = "apache-airflow-providers-google"

    from airflow.providers.google.cloud.operators.cloud_run import CloudRunExecuteJobOperator

    installed_version = pkg_resources.get_distribution(package_name).version
    init_signature = inspect.signature(CloudRunExecuteJobOperator.__init__)

    if pkg_resources.parse_version(installed_version) < pkg_resources.parse_version(required_version):
        assert "overrides" not in init_signature.parameters
    else:
        assert "overrides" in init_signature.parameters


@skip_on_empty_operator
def test_dbt_gcp_cloud_run_job_operator_add_global_flags() -> None:
    """
    Check if global flags are added correctly.
    """
    dbt_base_operator = ConcreteDbtGcpCloudRunJobOperator(
        task_id="my-task",
        project_id="my-gcp-project-id",
        region="europe-west1",
        job_name="my-fantastic-dbt-job",
        project_dir="my/dir",
        vars={
            "start_time": "{{ data_interval_start.strftime('%Y%m%d%H%M%S') }}",
            "end_time": "{{ data_interval_end.strftime('%Y%m%d%H%M%S') }}",
        },
        no_version_check=True,
    )
    assert dbt_base_operator.add_global_flags() == [
        "--vars",
        "end_time: '{{ data_interval_end.strftime(''%Y%m%d%H%M%S'') }}'\n"
        "start_time: '{{ data_interval_start.strftime(''%Y%m%d%H%M%S'') }}'\n",
        "--no-version-check",
    ]


@skip_on_empty_operator
@patch("cosmos.operators.base.context_to_airflow_vars")
def test_dbt_gcp_cloud_run_job_operator_get_env(p_context_to_airflow_vars: MagicMock) -> None:
    """
    If an end user passes in a variable via the context that is also a global flag, validate that the both are kept
    """
    dbt_base_operator = ConcreteDbtGcpCloudRunJobOperator(
        task_id="my-task",
        project_id="my-gcp-project-id",
        region="europe-west1",
        job_name="my-fantastic-dbt-job",
        project_dir="my/dir",
    )
    dbt_base_operator.env = {
        "start_date": "20220101",
        "end_date": "20220102",
        "some_path": Path(__file__),
        "retries": 3,
        ("tuple", "key"): "some_value",
    }
    p_context_to_airflow_vars.return_value = {"START_DATE": "2023-02-15 12:30:00"}
    env = dbt_base_operator.get_env(
        Context(execution_date=datetime(2023, 2, 15, 12, 30)),
    )
    expected_env = {
        "start_date": "20220101",
        "end_date": "20220102",
        "some_path": Path(__file__),
        "START_DATE": "2023-02-15 12:30:00",
    }
    assert env == expected_env


@skip_on_empty_operator
@patch("cosmos.operators.base.context_to_airflow_vars")
def test_dbt_gcp_cloud_run_job_operator_check_environment_variables(
    p_context_to_airflow_vars: MagicMock,
) -> None:
    """
    If an end user passes in a variable via the context that is also a global flag, validate that the both are kept
    """
    dbt_base_operator = ConcreteDbtGcpCloudRunJobOperator(
        task_id="my-task",
        project_id="my-gcp-project-id",
        region="europe-west1",
        job_name="my-fantastic-dbt-job",
        project_dir="my/dir",
        environment_variables={"FOO": "BAR"},
    )
    dbt_base_operator.env = {
        "start_date": "20220101",
        "end_date": "20220102",
        "some_path": Path(__file__),
        "retries": 3,
        "FOO": "foo",
        ("tuple", "key"): "some_value",
    }
    expected_env = {"start_date": "20220101", "end_date": "20220102", "some_path": Path(__file__), "FOO": "BAR"}
    dbt_base_operator.build_command(context=MagicMock())

    assert dbt_base_operator.environment_variables == expected_env


@skip_on_empty_operator
def test_dbt_gcp_cloud_run_job_build_command():
    """
    Check whether the dbt command is built correctly.
    """

    result_map = {
        "ls": DbtLSGcpCloudRunJobOperator(**BASE_KWARGS),
        "run": DbtRunGcpCloudRunJobOperator(**BASE_KWARGS),
        "test": DbtTestGcpCloudRunJobOperator(**BASE_KWARGS),
        "seed": DbtSeedGcpCloudRunJobOperator(**BASE_KWARGS),
        "build": DbtBuildGcpCloudRunJobOperator(**BASE_KWARGS),
        "snapshot": DbtSnapshotGcpCloudRunJobOperator(**BASE_KWARGS),
        "source": DbtSourceGcpCloudRunJobOperator(**BASE_KWARGS),
<<<<<<< HEAD
=======
        "clone": DbtCloneGcpCloudRunJobOperator(**BASE_KWARGS),
>>>>>>> c344eb47
        "run-operation": DbtRunOperationGcpCloudRunJobOperator(macro_name="some-macro", **BASE_KWARGS),
    }

    for command_name, command_operator in result_map.items():
        command_operator.build_command(context=MagicMock(), cmd_flags=MagicMock())
        if command_name not in ("run-operation", "source"):
            assert command_operator.command == [
                "dbt",
                command_name,
                "--vars",
                "end_time: '{{ data_interval_end.strftime(''%Y%m%d%H%M%S'') }}'\n"
                "start_time: '{{ data_interval_start.strftime(''%Y%m%d%H%M%S'') }}'\n",
                "--no-version-check",
            ]
        elif command_name == "run-operation":
            assert command_operator.command == [
                "dbt",
                command_name,
                "some-macro",
                "--vars",
                "end_time: '{{ data_interval_end.strftime(''%Y%m%d%H%M%S'') }}'\n"
                "start_time: '{{ data_interval_start.strftime(''%Y%m%d%H%M%S'') }}'\n",
                "--no-version-check",
            ]
        else:
            assert command_operator.command == [
                "dbt",
                command_name,
                "freshness",
                "--vars",
                "end_time: '{{ data_interval_end.strftime(''%Y%m%d%H%M%S'') }}'\n"
                "start_time: '{{ data_interval_start.strftime(''%Y%m%d%H%M%S'') }}'\n",
                "--no-version-check",
            ]


@skip_on_empty_operator
def test_dbt_gcp_cloud_run_job_overrides_parameter():
    """
    Check whether overrides parameter passed on to CloudRunExecuteJobOperator is built correctly.
    """

    run_operator = DbtRunGcpCloudRunJobOperator(**BASE_KWARGS)
    run_operator.build_command(context=MagicMock(), cmd_flags=MagicMock())

    actual_overrides = run_operator.overrides

    assert "container_overrides" in actual_overrides
    actual_container_overrides = actual_overrides["container_overrides"][0]

    assert isinstance(actual_container_overrides["args"], list), "`args` should be of type list"

    assert "env" in actual_container_overrides
    actual_env = actual_container_overrides["env"]

    expected_env_vars = [{"name": "FOO", "value": "BAR"}, {"name": "OTHER_FOO", "value": "OTHER_BAR"}]

    for expected_env_var in expected_env_vars:
        assert expected_env_var in actual_env


@skip_on_empty_operator
@patch("cosmos.operators.gcp_cloud_run_job.CloudRunExecuteJobOperator.execute")
def test_dbt_gcp_cloud_run_job_build_and_run_cmd(mock_execute):
    """
    Check that building methods run correctly.
    """

    dbt_base_operator = ConcreteDbtGcpCloudRunJobOperator(
        task_id="my-task",
        project_id="my-gcp-project-id",
        region="europe-west1",
        job_name="my-fantastic-dbt-job",
        project_dir="my/dir",
        environment_variables={"FOO": "BAR"},
    )
    mock_build_command = MagicMock()
    dbt_base_operator.build_command = mock_build_command

    mock_context = MagicMock()
    dbt_base_operator.build_and_run_cmd(context=mock_context)

    mock_build_command.assert_called_with(mock_context, None)
    mock_execute.assert_called_once_with(dbt_base_operator, mock_context)<|MERGE_RESOLUTION|>--- conflicted
+++ resolved
@@ -174,10 +174,7 @@
         "build": DbtBuildGcpCloudRunJobOperator(**BASE_KWARGS),
         "snapshot": DbtSnapshotGcpCloudRunJobOperator(**BASE_KWARGS),
         "source": DbtSourceGcpCloudRunJobOperator(**BASE_KWARGS),
-<<<<<<< HEAD
-=======
         "clone": DbtCloneGcpCloudRunJobOperator(**BASE_KWARGS),
->>>>>>> c344eb47
         "run-operation": DbtRunOperationGcpCloudRunJobOperator(macro_name="some-macro", **BASE_KWARGS),
     }
 
